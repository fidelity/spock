// ------------------------------------------------------------------
// NOTICE file corresponding to the section 4d of The Apache License,
// Version 2.0, in this case for Spock
// ------------------------------------------------------------------

Spock
Copyright [2109-2020] FMR LLC

This product includes software developed at
FMR LLC (https://www.fidelity.com/).

This product relies on the following works (and the dependencies thereof), installed separately:
<<<<<<< HEAD
- attr | https://github.com/python-attrs/attrs | MIT License
=======
- attrs | https://github.com/python-attrs/attrs | MIT License
>>>>>>> 6e529d04
- GitPython | https://github.com/gitpython-developers/GitPython | BSD 3-Clause License
- PyYAML | https://github.com/yaml/pyyaml | MIT License
- toml | https://github.com/toml-lang/toml | MIT License<|MERGE_RESOLUTION|>--- conflicted
+++ resolved
@@ -10,11 +10,7 @@
 FMR LLC (https://www.fidelity.com/).
 
 This product relies on the following works (and the dependencies thereof), installed separately:
-<<<<<<< HEAD
-- attr | https://github.com/python-attrs/attrs | MIT License
-=======
 - attrs | https://github.com/python-attrs/attrs | MIT License
->>>>>>> 6e529d04
 - GitPython | https://github.com/gitpython-developers/GitPython | BSD 3-Clause License
 - PyYAML | https://github.com/yaml/pyyaml | MIT License
 - toml | https://github.com/toml-lang/toml | MIT License