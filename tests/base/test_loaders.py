--- conflicted
+++ resolved
@@ -249,20 +249,12 @@
 @spock
 class TrainProcess:
     epochs: int = 100
-<<<<<<< HEAD
     nest: AnotherNested = AnotherNested
-=======
-    nest: AnotherNested = AnotherNested()
->>>>>>> 27cbcbb8
 
 
 @spock
 class Train:
-<<<<<<< HEAD
     train_process: TrainProcess = TrainProcess
-=======
-    train_process: TrainProcess = TrainProcess()
->>>>>>> 27cbcbb8
 
 
 class TestNestedDefaultFromConfig:
@@ -277,7 +269,6 @@
             return config.generate()
 
     def test_default_nesting(self, arg_builder):
-<<<<<<< HEAD
         assert arg_builder.Train.train_process.nest.something == 1
         assert arg_builder.Train.train_process.epochs == 5
 
@@ -338,7 +329,4 @@
             return config.generate()
 
     def test_default_nesting(self, arg_builder):
-        assert arg_builder.MakeDatasetConfig.nested_config.other_nest.something == 1
-=======
-        assert arg_builder.Train.train_process.nest.something == 1
->>>>>>> 27cbcbb8
+        assert arg_builder.MakeDatasetConfig.nested_config.other_nest.something == 1