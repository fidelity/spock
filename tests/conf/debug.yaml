new: 1
#other: 1
#new_other: 1
#fail: [[1, 2], [2, 1]]
#value: [1, 2]
#fix_me: [[1, 2], [2, 1]]
#Test:
#    fix_me: [[11, 2], [22, 1]]
<<<<<<< HEAD
new_choice: pear
#Test2:
#    other: 12
#Test:
#    new: 12
#fail: false
#ccccombo_breaker: 10
#new: 1
#fail: 1
test: [1, 2]
#save_path: /tmp
=======
#new_choice: pear
#Test2:
#    other: 12
#Test:
#    other: 12
#ccccombo_breaker: 10
new: 1
#fail: 1
test: [1, 2]
save_path: /tmp
>>>>>>> b4a7e829
<|MERGE_RESOLUTION|>--- conflicted
+++ resolved
@@ -1,4 +1,3 @@
-new: 1
 #other: 1
 #new_other: 1
 #fail: [[1, 2], [2, 1]]
@@ -6,7 +5,6 @@
 #fix_me: [[1, 2], [2, 1]]
 #Test:
 #    fix_me: [[11, 2], [22, 1]]
-<<<<<<< HEAD
 new_choice: pear
 #Test2:
 #    other: 12
@@ -18,7 +16,6 @@
 #fail: 1
 test: [1, 2]
 #save_path: /tmp
-=======
 #new_choice: pear
 #Test2:
 #    other: 12
@@ -26,7 +23,4 @@
 #    other: 12
 #ccccombo_breaker: 10
 new: 1
-#fail: 1
-test: [1, 2]
-save_path: /tmp
->>>>>>> b4a7e829
+#fail: 1